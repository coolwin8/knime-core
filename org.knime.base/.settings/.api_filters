--- conflicted
+++ resolved
@@ -4,11 +4,7 @@
         <filter id="305365105">
             <message_arguments>
                 <message_argument value="Jama.CholeskyDecomposition"/>
-<<<<<<< HEAD
-                <message_argument value="org.knime.base_2.5.4"/>
-=======
                 <message_argument value="org.knime.base_2.6.0"/>
->>>>>>> 94881a59
             </message_arguments>
         </filter>
     </resource>
@@ -16,11 +12,7 @@
         <filter id="305365105">
             <message_arguments>
                 <message_argument value="Jama.EigenvalueDecomposition"/>
-<<<<<<< HEAD
-                <message_argument value="org.knime.base_2.5.4"/>
-=======
                 <message_argument value="org.knime.base_2.6.0"/>
->>>>>>> 94881a59
             </message_arguments>
         </filter>
     </resource>
@@ -28,11 +20,7 @@
         <filter id="305365105">
             <message_arguments>
                 <message_argument value="Jama.LUDecomposition"/>
-<<<<<<< HEAD
-                <message_argument value="org.knime.base_2.5.4"/>
-=======
                 <message_argument value="org.knime.base_2.6.0"/>
->>>>>>> 94881a59
             </message_arguments>
         </filter>
     </resource>
@@ -40,11 +28,7 @@
         <filter id="305365105">
             <message_arguments>
                 <message_argument value="Jama.Matrix"/>
-<<<<<<< HEAD
-                <message_argument value="org.knime.base_2.5.4"/>
-=======
                 <message_argument value="org.knime.base_2.6.0"/>
->>>>>>> 94881a59
             </message_arguments>
         </filter>
     </resource>
@@ -52,11 +36,7 @@
         <filter id="305365105">
             <message_arguments>
                 <message_argument value="Jama.QRDecomposition"/>
-<<<<<<< HEAD
-                <message_argument value="org.knime.base_2.5.4"/>
-=======
                 <message_argument value="org.knime.base_2.6.0"/>
->>>>>>> 94881a59
             </message_arguments>
         </filter>
     </resource>
@@ -64,11 +44,7 @@
         <filter id="305365105">
             <message_arguments>
                 <message_argument value="Jama.SingularValueDecomposition"/>
-<<<<<<< HEAD
-                <message_argument value="org.knime.base_2.5.4"/>
-=======
                 <message_argument value="org.knime.base_2.6.0"/>
->>>>>>> 94881a59
             </message_arguments>
         </filter>
     </resource>
@@ -76,11 +52,7 @@
         <filter id="305365105">
             <message_arguments>
                 <message_argument value="Jama.examples.MagicSquareExample"/>
-<<<<<<< HEAD
-                <message_argument value="org.knime.base_2.5.4"/>
-=======
                 <message_argument value="org.knime.base_2.6.0"/>
->>>>>>> 94881a59
             </message_arguments>
         </filter>
     </resource>
@@ -88,11 +60,7 @@
         <filter id="305365105">
             <message_arguments>
                 <message_argument value="Jama.test.TestMatrix"/>
-<<<<<<< HEAD
-                <message_argument value="org.knime.base_2.5.4"/>
-=======
                 <message_argument value="org.knime.base_2.6.0"/>
->>>>>>> 94881a59
             </message_arguments>
         </filter>
     </resource>
@@ -100,11 +68,7 @@
         <filter id="305365105">
             <message_arguments>
                 <message_argument value="Jama.util.Maths"/>
-<<<<<<< HEAD
-                <message_argument value="org.knime.base_2.5.4"/>
-=======
                 <message_argument value="org.knime.base_2.6.0"/>
->>>>>>> 94881a59
             </message_arguments>
         </filter>
     </resource>
