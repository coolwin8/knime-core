/* 
 * -------------------------------------------------------------------
 * This source code, its documentation and all appendant files
 * are protected by copyright law. All rights reserved.
 *
 * Copyright, 2003 - 2007
 * University of Konstanz, Germany
 * Chair for Bioinformatics and Information Mining (Prof. M. Berthold)
 * and KNIME GmbH, Konstanz, Germany
 *
 * You may not modify, publish, transmit, transfer or sell, reproduce,
 * create derivative works from, distribute, perform, display, or in
 * any way exploit any of the content, in whole or in part, except as
 * otherwise expressly permitted in writing by the copyright owner or
 * as specified in the license file distributed with this product.
 *
 * If you have any questions please contact the copyright holder:
 * website: www.knime.org
 * email: contact@knime.org
 * -------------------------------------------------------------------
 * 
 * History
 *   23.12.2005 (Florian Georg): created
 */
package org.knime.workbench.editor2.actions;

import org.eclipse.swt.SWT;
import org.eclipse.swt.widgets.Display;
import org.eclipse.swt.widgets.MessageBox;
import org.eclipse.ui.IViewPart;
import org.eclipse.ui.IWorkbenchPage;
import org.eclipse.ui.PlatformUI;
import org.eclipse.ui.internal.Workbench;
<<<<<<< HEAD
import org.knime.core.node.NodeView;
=======
import org.knime.core.node.GenericNodeView;
import org.knime.core.node.NodeLogger;
>>>>>>> e116f9a6
import org.knime.core.node.workflow.NodeContainer;

import org.knime.workbench.ui.views.EmbeddedNodeView;

/**
 * Opens a node view embedded inside the Workbench - "Node View".
 * 
 * @author Florian Georg, University of Konstanz
 */
public class OpenViewEmbeddedAction extends OpenViewAction {

    private NodeContainer m_container;

    private int m_viewIndex;

    private static int numInstances = 0;

    /**
     * @param nodeContainer The node container
     * @param viewIndex The view index.
     */
    public OpenViewEmbeddedAction(final NodeContainer nodeContainer,
            final int viewIndex) {
        super(nodeContainer, viewIndex);
        m_container = nodeContainer;
        m_viewIndex = viewIndex;

    }

    /**
     * {@inheritDoc}
     */
    @Override
    public void run() {
        try {
            IViewPart part =
                    PlatformUI.getWorkbench().getActiveWorkbenchWindow()
                            .getActivePage().showView(
                                    EmbeddedNodeView.ID,
                                    "" + numInstances++,
                                    IWorkbenchPage.VIEW_CREATE
                                            | IWorkbenchPage.VIEW_ACTIVATE);
            if (part != null) {
                EmbeddedNodeView view = (EmbeddedNodeView)part;

                NodeView nodeView = m_container.getView(m_viewIndex);

                // sets the Node-view to the Eclipse-View...
                view.setNodeView(nodeView);
                Workbench.getInstance().getActiveWorkbenchWindow()
                        .getActivePage().activate(view);
            }
        } catch (Throwable t) {
            MessageBox mb = new MessageBox(
                    Display.getDefault().getActiveShell(),
                    SWT.ICON_ERROR | SWT.OK);
            mb.setText("View cannot be opened");
            mb.setMessage("The view cannot be opened for the " 
                    + "following reason:\n" + t.getMessage());
            mb.open();
            NodeLogger.getLogger(OpenViewEmbeddedAction.class).error(
                    "The view for node '"
                    + m_container.getNameWithID() + "' has thrown a '"
                    + t.getClass().getSimpleName()
                    + "'. That is most likely an " 
                    + "implementation error.", t);
        } 

    }
}<|MERGE_RESOLUTION|>--- conflicted
+++ resolved
@@ -1,9 +1,9 @@
-/* 
+/*
  * -------------------------------------------------------------------
  * This source code, its documentation and all appendant files
  * are protected by copyright law. All rights reserved.
  *
- * Copyright, 2003 - 2007
+ * Copyright, 2003 - 2008
  * University of Konstanz, Germany
  * Chair for Bioinformatics and Information Mining (Prof. M. Berthold)
  * and KNIME GmbH, Konstanz, Germany
@@ -18,7 +18,7 @@
  * website: www.knime.org
  * email: contact@knime.org
  * -------------------------------------------------------------------
- * 
+ *
  * History
  *   23.12.2005 (Florian Georg): created
  */
@@ -31,26 +31,21 @@
 import org.eclipse.ui.IWorkbenchPage;
 import org.eclipse.ui.PlatformUI;
 import org.eclipse.ui.internal.Workbench;
-<<<<<<< HEAD
-import org.knime.core.node.NodeView;
-=======
 import org.knime.core.node.GenericNodeView;
 import org.knime.core.node.NodeLogger;
->>>>>>> e116f9a6
 import org.knime.core.node.workflow.NodeContainer;
-
 import org.knime.workbench.ui.views.EmbeddedNodeView;
 
 /**
  * Opens a node view embedded inside the Workbench - "Node View".
- * 
+ *
  * @author Florian Georg, University of Konstanz
  */
 public class OpenViewEmbeddedAction extends OpenViewAction {
 
-    private NodeContainer m_container;
+    private final NodeContainer m_container;
 
-    private int m_viewIndex;
+    private final int m_viewIndex;
 
     private static int numInstances = 0;
 
@@ -82,7 +77,7 @@
             if (part != null) {
                 EmbeddedNodeView view = (EmbeddedNodeView)part;
 
-                NodeView nodeView = m_container.getView(m_viewIndex);
+                GenericNodeView<?> nodeView = m_container.getView(m_viewIndex);
 
                 // sets the Node-view to the Eclipse-View...
                 view.setNodeView(nodeView);
