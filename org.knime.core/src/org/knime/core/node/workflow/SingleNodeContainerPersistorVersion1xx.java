/*
 * ------------------------------------------------------------------
 * This source code, its documentation and all appendant files
 * are protected by copyright law. All rights reserved.
 *
 * Copyright, 2003 - 2008
 * University of Konstanz, Germany
 * Chair for Bioinformatics and Information Mining (Prof. M. Berthold)
 * and KNIME GmbH, Konstanz, Germany
 *
 * You may not modify, publish, transmit, transfer or sell, reproduce,
 * create derivative works from, distribute, perform, display, or in
 * any way exploit any of the content, in whole or in part, except as
 * otherwise expressly permitted in writing by the copyright owner or
 * as specified in the license file distributed with this product.
 *
 * If you have any questions please contact the copyright holder:
 * website: www.knime.org
 * email: contact@knime.org
 * --------------------------------------------------------------------- *
 *
 * History
 *   Sep 18, 2007 (wiswedel): created
 */
package org.knime.core.node.workflow;

import java.io.BufferedInputStream;
import java.io.File;
import java.io.FileInputStream;
import java.io.IOException;
import java.util.Collections;
import java.util.HashMap;
import java.util.List;
import java.util.Map;

import org.knime.core.data.container.ContainerTable;
import org.knime.core.eclipseUtil.GlobalClassCreator;
import org.knime.core.internal.ReferencedFile;
import org.knime.core.node.BufferedDataTable;
import org.knime.core.node.CanceledExecutionException;
import org.knime.core.node.ExecutionMonitor;
import org.knime.core.node.InvalidSettingsException;
import org.knime.core.node.Node;
import org.knime.core.node.NodeFactory;
import org.knime.core.node.NodeLogger;
import org.knime.core.node.NodeModel;
import org.knime.core.node.NodePersistorVersion1xx;
import org.knime.core.node.NodeSettings;
import org.knime.core.node.NodeSettingsRO;
import org.knime.core.node.NodePersistor.LoadNodeModelSettingsFailPolicy;
import org.knime.core.node.workflow.NodeContainer.State;
import org.knime.core.node.workflow.WorkflowPersistor.LoadResult;

/**
 *
 * @author wiswedel, University of Konstanz
 */
public class SingleNodeContainerPersistorVersion1xx
    implements SingleNodeContainerPersistor {

    private final NodeLogger m_logger = NodeLogger.getLogger(getClass());
    
    private final String m_versionString;

    private Node m_node;

    private NodeContainerMetaPersistorVersion1xx m_metaPersistor;
    private final WorkflowPersistorVersion1xx m_wfmPersistor;

    private NodeSettingsRO m_nodeSettings;
    private NodeSettingsRO m_sncSettings; 
    private ReferencedFile m_nodeDir;
    private boolean m_needsResetAfterLoad;
    private boolean m_isDirtyAfterLoad;
    private List<ScopeObject> m_scopeObjects;
    private LoadNodeModelSettingsFailPolicy m_settingsFailPolicy;

    SingleNodeContainerPersistorVersion1xx(
<<<<<<< HEAD
            WorkflowPersistorVersion1xx workflowPersistor, 
            final String versionString) {
        if (workflowPersistor == null || versionString == null) {
            throw new NullPointerException();
        }
=======
            final WorkflowPersistorVersion1xx workflowPersistor) {
>>>>>>> 66091a13
        m_wfmPersistor = workflowPersistor;
        m_versionString = versionString;
    }
    
    protected final String getVersionString() {
        return m_versionString;
    }

    protected NodeLogger getLogger() {
        return m_logger;
    }

    /** {@inheritDoc} */
    @Override
    public boolean needsResetAfterLoad() {
        return m_needsResetAfterLoad;
    }

    /** Indicate that node should be reset after load (due to load problems). */
    public void setNeedsResetAfterLoad() {
        m_needsResetAfterLoad = true;
    }

    /** {@inheritDoc} */
    @Override
    public boolean isDirtyAfterLoad() {
        return m_isDirtyAfterLoad;
    }

    /** Mark as dirty. */
    protected void setDirtyAfterLoad() {
        m_isDirtyAfterLoad = true;
    }

    public NodeContainerMetaPersistor getMetaPersistor() {
        return m_metaPersistor;
    }

    /** {@inheritDoc} */
    public Node getNode() {
        return m_node;
    }

    /** {@inheritDoc} */
    @Override
    public NodeSettingsRO getSNCSettings() {
        return m_sncSettings;
    }
    
    /** {@inheritDoc} */
    public List<ScopeObject> getScopeObjects() {
        return m_scopeObjects;
    }

    /** {@inheritDoc} */
    public SingleNodeContainer getNodeContainer(
            final WorkflowManager wm, final NodeID id) {
        return new SingleNodeContainer(wm, id, this);
    }

    protected NodePersistorVersion1xx createNodePersistor() {
        return new NodePersistorVersion1xx(this);
    }

    /** {@inheritDoc} */
    @Override
    public LoadResult preLoadNodeContainer(final ReferencedFile settingsFileRef,
            final NodeSettingsRO parentSettings)
    throws InvalidSettingsException, IOException {
        LoadResult result = new LoadResult();
        File settingsFile = settingsFileRef.getFile();
        String error;
        if (!settingsFile.isFile()) {
            setDirtyAfterLoad();
            throw new IOException("Can't read node file \""
                    + settingsFile.getAbsolutePath() + "\"");
        }
        NodeSettingsRO settings;
        try {
            settings = NodeSettings.loadFromXML(
                    new BufferedInputStream(new FileInputStream(settingsFile)));
        } catch (IOException ioe) {
            setDirtyAfterLoad();
            throw ioe;
        }
        String nodeFactoryClassName;
        try {
            nodeFactoryClassName = loadNodeFactoryClassName(
                    parentSettings, settings);
        } catch (InvalidSettingsException e) {
            if (settingsFile.getName().equals(
                    WorkflowPersistor.WORKFLOW_FILE)) {
                error = "Can't load meta flows in this version";
            } else {
                error = "Can't load node factory class name";
            }
            setDirtyAfterLoad();
            throw new InvalidSettingsException(error, e);
        }
        NodeFactory<NodeModel> nodeFactory;

        try {
            nodeFactory = loadNodeFactory(nodeFactoryClassName);
        } catch (Throwable e) {
            error =  "Unable to load factory class \""
                + nodeFactoryClassName + "\"";
            setDirtyAfterLoad();
            throw new InvalidSettingsException(error, e);
        }
        m_node = new Node(nodeFactory);
        m_metaPersistor = createNodeContainerMetaPersistor(
                settingsFileRef.getParent());
        LoadResult metaResult = m_metaPersistor.load(settings, parentSettings);
        result.addError(metaResult);
        m_nodeSettings = settings;
        m_nodeDir = settingsFileRef.getParent();
        if (result.hasErrors() || m_metaPersistor.isDirtyAfterLoad()) {
            setDirtyAfterLoad();
        }
        return result;
    }

    /** {@inheritDoc} */
    @Override
    public LoadResult loadNodeContainer(
            final Map<Integer, BufferedDataTable> tblRep,
            final ExecutionMonitor exec) throws InvalidSettingsException,
            CanceledExecutionException, IOException {
        LoadResult result = new LoadResult();
        String nodeFileName;
        try {
            nodeFileName = loadNodeFile(m_nodeSettings);
        } catch (InvalidSettingsException e) {
            String error =
                "Unable to load node settings file for node with ID suffix "
                    + m_metaPersistor.getNodeIDSuffix() + " (node \""
                    + m_node.getName() + "\"): " + e.getMessage();
            result.addError(error);
            getLogger().debug(error, e);
            setDirtyAfterLoad();
            return result;
        }
        ReferencedFile nodeFile = new ReferencedFile(m_nodeDir, nodeFileName);
        m_settingsFailPolicy =
            translateToFailPolicy(m_metaPersistor.getState());
        NodePersistorVersion1xx nodePersistor = createNodePersistor();
        try {
            HashMap<Integer, ContainerTable> globalTableRepository =
                getWorkflowManagerPersistor().getGlobalTableRepository();
            LoadResult nodeLoadResult = nodePersistor.load(
                    m_node, nodeFile, exec, tblRep, globalTableRepository);
            result.addError(nodeLoadResult);
        } catch (final Exception e) {
            String error = "Error loading node content: " + e.getMessage();
            getLogger().warn(error, e);
            needsResetAfterLoad();
            result.addError(error);
        }
        try {
            m_scopeObjects = loadScopeObjects(m_nodeSettings);
        } catch (InvalidSettingsException e) {
            m_scopeObjects = Collections.emptyList();
            String error = "Error loading scope objects (flow variables): "
                + e.getMessage();
            getLogger().warn(error, e);
            result.addError(error);
            needsResetAfterLoad();
        }
        try {
            m_sncSettings = loadSNCSettings(m_nodeSettings, nodePersistor);
        } catch (InvalidSettingsException e) {
            String error = "Unable to load SNC settings: " + e.getMessage();
            result.addError(error);
            getLogger().debug(error, e);
            setDirtyAfterLoad();
            return result;
        }
        if (nodePersistor.needsResetAfterLoad()) {
            setNeedsResetAfterLoad();
        }
        exec.setProgress(1.0);
        if (result.hasErrors()) {
            setDirtyAfterLoad();
        }
        return result;
    }

    protected NodeContainerMetaPersistorVersion1xx
        createNodeContainerMetaPersistor(final ReferencedFile baseDir) {
        return new NodeContainerMetaPersistorVersion1xx(baseDir);
    }

    protected String loadNodeFactoryClassName(
            final NodeSettingsRO parentSettings, final NodeSettingsRO settings)
            throws InvalidSettingsException {
        String factoryName = parentSettings.getString(KEY_FACTORY_NAME);

        // This is a hack to load old J48 Nodes Model from pre-2.0 workflows
        if ("org.knime.ext.weka.j48_2.WEKAJ48NodeFactory2".equals(factoryName)
                || "org.knime.ext.weka.j48.WEKAJ48NodeFactory".equals(factoryName)) {
            return "org.knime.ext.weka.knimeJ48.KnimeJ48NodeFactory";
        } else {
            return factoryName;
        }
    }

    @SuppressWarnings("unchecked")
    protected NodeFactory<NodeModel> loadNodeFactory(
            final String factoryClassName) throws InvalidSettingsException,
            InstantiationException, IllegalAccessException,
            ClassNotFoundException {
        // use global Class Creator utility for Eclipse "compatibility"
        try {
            NodeFactory<NodeModel> f = (NodeFactory<NodeModel>)((GlobalClassCreator
                    .createClass(factoryClassName)).newInstance());
            return f;
        } catch (ClassNotFoundException ex) {
            String[] x = factoryClassName.split("\\.");
            String simpleClassName = x[x.length - 1];

            for (String s : NodeFactory.getLoadedNodeFactories()) {
                if (s.endsWith("." + simpleClassName)) {
                    NodeFactory<NodeModel> f = (NodeFactory<NodeModel>)((GlobalClassCreator
                            .createClass(s)).newInstance());
                    getLogger().warn("Substituted '" + f.getClass().getName()
                            + "' for unknown factory '" + factoryClassName
                            + "'");
                    return f;
                }
            }
            throw ex;
        }
    }

    protected String loadNodeFile(final NodeSettingsRO settings)
        throws InvalidSettingsException {
        return SETTINGS_FILE_NAME;
    }
<<<<<<< HEAD
    
    protected NodeSettingsRO loadSNCSettings(final NodeSettingsRO settings, 
            final NodePersistorVersion1xx nodePersistor)
        throws InvalidSettingsException {
        return nodePersistor.getSettings();
    }
    
=======

>>>>>>> 66091a13
    protected List<ScopeObject> loadScopeObjects(
            final NodeSettingsRO settings) throws InvalidSettingsException {
        return Collections.emptyList();
    }

    protected boolean shouldFixModelPortOrder() {
        return true;
    }

    WorkflowPersistorVersion1xx getWorkflowManagerPersistor() {
        return m_wfmPersistor;
    }

    public boolean mustWarnOnDataLoadError() {
        return getWorkflowManagerPersistor().mustWarnOnDataLoadError();
    }

    /**
     * @return the settingsFailPolicy
     */
    public LoadNodeModelSettingsFailPolicy getModelSettingsFailPolicy() {
        return m_settingsFailPolicy;
    }

    static final LoadNodeModelSettingsFailPolicy translateToFailPolicy(
            final State nodeState) {
        switch (nodeState) {
        case IDLE:
            return LoadNodeModelSettingsFailPolicy.IGNORE;
        case EXECUTED:
            return LoadNodeModelSettingsFailPolicy.WARN;
        default:
            return LoadNodeModelSettingsFailPolicy.FAIL;
        }
    }
}<|MERGE_RESOLUTION|>--- conflicted
+++ resolved
@@ -1,4 +1,4 @@
-/*
+/* 
  * ------------------------------------------------------------------
  * This source code, its documentation and all appendant files
  * are protected by copyright law. All rights reserved.
@@ -18,7 +18,7 @@
  * website: www.knime.org
  * email: contact@knime.org
  * --------------------------------------------------------------------- *
- *
+ * 
  * History
  *   Sep 18, 2007 (wiswedel): created
  */
@@ -52,10 +52,10 @@
 import org.knime.core.node.workflow.WorkflowPersistor.LoadResult;
 
 /**
- *
+ * 
  * @author wiswedel, University of Konstanz
  */
-public class SingleNodeContainerPersistorVersion1xx
+public class SingleNodeContainerPersistorVersion1xx 
     implements SingleNodeContainerPersistor {
 
     private final NodeLogger m_logger = NodeLogger.getLogger(getClass());
@@ -63,10 +63,10 @@
     private final String m_versionString;
 
     private Node m_node;
-
+    
     private NodeContainerMetaPersistorVersion1xx m_metaPersistor;
     private final WorkflowPersistorVersion1xx m_wfmPersistor;
-
+    
     private NodeSettingsRO m_nodeSettings;
     private NodeSettingsRO m_sncSettings; 
     private ReferencedFile m_nodeDir;
@@ -74,17 +74,13 @@
     private boolean m_isDirtyAfterLoad;
     private List<ScopeObject> m_scopeObjects;
     private LoadNodeModelSettingsFailPolicy m_settingsFailPolicy;
-
+    
     SingleNodeContainerPersistorVersion1xx(
-<<<<<<< HEAD
-            WorkflowPersistorVersion1xx workflowPersistor, 
+            final WorkflowPersistorVersion1xx workflowPersistor, 
             final String versionString) {
         if (workflowPersistor == null || versionString == null) {
             throw new NullPointerException();
         }
-=======
-            final WorkflowPersistorVersion1xx workflowPersistor) {
->>>>>>> 66091a13
         m_wfmPersistor = workflowPersistor;
         m_versionString = versionString;
     }
@@ -92,17 +88,17 @@
     protected final String getVersionString() {
         return m_versionString;
     }
-
+    
     protected NodeLogger getLogger() {
         return m_logger;
     }
-
+    
     /** {@inheritDoc} */
     @Override
     public boolean needsResetAfterLoad() {
         return m_needsResetAfterLoad;
     }
-
+    
     /** Indicate that node should be reset after load (due to load problems). */
     public void setNeedsResetAfterLoad() {
         m_needsResetAfterLoad = true;
@@ -113,12 +109,12 @@
     public boolean isDirtyAfterLoad() {
         return m_isDirtyAfterLoad;
     }
-
+    
     /** Mark as dirty. */
     protected void setDirtyAfterLoad() {
         m_isDirtyAfterLoad = true;
     }
-
+    
     public NodeContainerMetaPersistor getMetaPersistor() {
         return m_metaPersistor;
     }
@@ -127,7 +123,7 @@
     public Node getNode() {
         return m_node;
     }
-
+    
     /** {@inheritDoc} */
     @Override
     public NodeSettingsRO getSNCSettings() {
@@ -138,13 +134,13 @@
     public List<ScopeObject> getScopeObjects() {
         return m_scopeObjects;
     }
-
+    
     /** {@inheritDoc} */
     public SingleNodeContainer getNodeContainer(
             final WorkflowManager wm, final NodeID id) {
         return new SingleNodeContainer(wm, id, this);
     }
-
+    
     protected NodePersistorVersion1xx createNodePersistor() {
         return new NodePersistorVersion1xx(this);
     }
@@ -152,14 +148,14 @@
     /** {@inheritDoc} */
     @Override
     public LoadResult preLoadNodeContainer(final ReferencedFile settingsFileRef,
-            final NodeSettingsRO parentSettings)
+            final NodeSettingsRO parentSettings) 
     throws InvalidSettingsException, IOException {
         LoadResult result = new LoadResult();
         File settingsFile = settingsFileRef.getFile();
         String error;
         if (!settingsFile.isFile()) {
             setDirtyAfterLoad();
-            throw new IOException("Can't read node file \""
+            throw new IOException("Can't read node file \"" 
                     + settingsFile.getAbsolutePath() + "\"");
         }
         NodeSettingsRO settings;
@@ -185,11 +181,11 @@
             throw new InvalidSettingsException(error, e);
         }
         NodeFactory<NodeModel> nodeFactory;
-
+        
         try {
             nodeFactory = loadNodeFactory(nodeFactoryClassName);
         } catch (Throwable e) {
-            error =  "Unable to load factory class \""
+            error =  "Unable to load factory class \"" 
                 + nodeFactoryClassName + "\"";
             setDirtyAfterLoad();
             throw new InvalidSettingsException(error, e);
@@ -206,19 +202,19 @@
         }
         return result;
     }
-
+    
     /** {@inheritDoc} */
     @Override
     public LoadResult loadNodeContainer(
-            final Map<Integer, BufferedDataTable> tblRep,
-            final ExecutionMonitor exec) throws InvalidSettingsException,
+            final Map<Integer, BufferedDataTable> tblRep, 
+            final ExecutionMonitor exec) throws InvalidSettingsException, 
             CanceledExecutionException, IOException {
         LoadResult result = new LoadResult();
         String nodeFileName;
         try {
             nodeFileName = loadNodeFile(m_nodeSettings);
         } catch (InvalidSettingsException e) {
-            String error =
+            String error = 
                 "Unable to load node settings file for node with ID suffix "
                     + m_metaPersistor.getNodeIDSuffix() + " (node \""
                     + m_node.getName() + "\"): " + e.getMessage();
@@ -228,7 +224,7 @@
             return result;
         }
         ReferencedFile nodeFile = new ReferencedFile(m_nodeDir, nodeFileName);
-        m_settingsFailPolicy =
+        m_settingsFailPolicy = 
             translateToFailPolicy(m_metaPersistor.getState());
         NodePersistorVersion1xx nodePersistor = createNodePersistor();
         try {
@@ -271,12 +267,12 @@
         }
         return result;
     }
-
-    protected NodeContainerMetaPersistorVersion1xx
+    
+    protected NodeContainerMetaPersistorVersion1xx 
         createNodeContainerMetaPersistor(final ReferencedFile baseDir) {
         return new NodeContainerMetaPersistorVersion1xx(baseDir);
     }
-
+    
     protected String loadNodeFactoryClassName(
             final NodeSettingsRO parentSettings, final NodeSettingsRO settings)
             throws InvalidSettingsException {
@@ -318,12 +314,11 @@
             throw ex;
         }
     }
-
+    
     protected String loadNodeFile(final NodeSettingsRO settings)
         throws InvalidSettingsException {
         return SETTINGS_FILE_NAME;
     }
-<<<<<<< HEAD
     
     protected NodeSettingsRO loadSNCSettings(final NodeSettingsRO settings, 
             final NodePersistorVersion1xx nodePersistor)
@@ -331,35 +326,32 @@
         return nodePersistor.getSettings();
     }
     
-=======
-
->>>>>>> 66091a13
     protected List<ScopeObject> loadScopeObjects(
             final NodeSettingsRO settings) throws InvalidSettingsException {
         return Collections.emptyList();
     }
-
+    
     protected boolean shouldFixModelPortOrder() {
         return true;
     }
-
+    
     WorkflowPersistorVersion1xx getWorkflowManagerPersistor() {
         return m_wfmPersistor;
     }
-
+    
     public boolean mustWarnOnDataLoadError() {
         return getWorkflowManagerPersistor().mustWarnOnDataLoadError();
     }
-
+    
     /**
      * @return the settingsFailPolicy
      */
     public LoadNodeModelSettingsFailPolicy getModelSettingsFailPolicy() {
         return m_settingsFailPolicy;
     }
-
+    
     static final LoadNodeModelSettingsFailPolicy translateToFailPolicy(
-            final State nodeState) {
+            final State nodeState) { 
         switch (nodeState) {
         case IDLE:
             return LoadNodeModelSettingsFailPolicy.IGNORE;
