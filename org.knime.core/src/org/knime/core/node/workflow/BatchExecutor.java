/* Created on Nov 23, 2006 12:07:08 PM by thor
 * -------------------------------------------------------------------
 * This source code, its documentation and all appendant files
 * are protected by copyright law. All rights reserved.
 *
 * Copyright, 2003 - 2007
 * University of Konstanz, Germany
 * Chair for Bioinformatics and Information Mining (Prof. M. Berthold)
 * and KNIME GmbH, Konstanz, Germany
 *
 * You may not modify, publish, transmit, transfer or sell, reproduce,
 * create derivative works from, distribute, perform, display, or in
 * any way exploit any of the content, in whole or in part, except as
 * otherwise expressly permitted in writing by the copyright owner or
 * as specified in the license file distributed with this product.
 *
 * If you have any questions please contact the copyright holder:
 * website: www.knime.org
 * email: contact@knime.org
 * ------------------------------------------------------------------- *
 */
package org.knime.core.node.workflow;

<<<<<<< HEAD
import java.io.BufferedReader;
=======
import java.io.Console;
>>>>>>> e116f9a6
import java.io.File;
import java.io.IOException;
import java.io.InputStreamReader;
import java.util.ArrayList;
import java.util.Arrays;
import java.util.List;

import org.knime.core.data.def.DoubleCell;
import org.knime.core.data.def.IntCell;
import org.knime.core.data.def.StringCell;
import org.knime.core.node.CanceledExecutionException;
import org.knime.core.node.DefaultNodeProgressMonitor;
import org.knime.core.node.InvalidSettingsException;
import org.knime.core.node.Node;
import org.knime.core.node.NodeLogger;
import org.knime.core.node.NodeSettings;
<<<<<<< HEAD
=======
import org.knime.core.node.util.StringFormat;
import org.knime.core.node.workflow.WorkflowPersistor.WorkflowLoadResult;
>>>>>>> e116f9a6
import org.knime.core.util.EncryptionKeySupplier;
import org.knime.core.util.FileUtil;
import org.knime.core.util.KnimeEncryption;

/**
 * Simple utility class that takes a workflow, either in a directory or zipped
 * into a single file, executes it and saves the results in the end. If the
 * input was a ZIP file the workflow is zipped back into a file.
 *
 *
 * @author Thorsten Meinl, University of Konstanz
 */
public final class BatchExecutor {
    private static final NodeLogger LOGGER =
            NodeLogger.getLogger(BatchExecutor.class);

    private static class Option {
        private final int[] m_nodeIDs;

        private final String m_name;

        private final String m_value;

        private final String m_type;
        /**
         * Create new <code>Option</code>.
         * @param nodeIDs node IDs, mostly one element, more for nested flows
         * @param name name
         * @param value value
         * @param type type
         */
        Option(final int[] nodeIDs, final String name, final String value,
                final String type) {
            m_nodeIDs = nodeIDs;
            m_name = name;
            m_value = value;
            m_type = type;
        }
    }

    private BatchExecutor() { /**/
    }

    private static void usage() {
        System.err.println(
              "Usage: The following options are available:\n"
            + " -nosave => do not save the workflow after execution has finished\n"
            + " -reset => reset workflow prior to execution\n"
            + " -masterkey[=...] => prompt for master passwort (used in e.g. database nodes),\n"
            + "                 if provided with argument, use argument instead of prompting\n"
            + " -workflowFile=... => ZIP file with a ready-to-execute workflow in the root \n"
            + "                  of the ZIP\n"
            + " -workflowDir=... => directory with a ready-to-execute workflow\n"
            + " -destFile=... => ZIP file where the executed workflow should be written to\n"
            + "                  if omitted the workflow is only saved in place\n"
            + " -option=nodeID,name,value,type => set the option with name 'name' of the node\n"
            + "                  with ID 'nodeID' to the given 'value', which has type 'type'.\n"
            + "                  'type' can be any of the primitive Java types, \"String\"\n"
            + "                  or any of \"StringCell\", \"DoubleCell\" or \"IntCell\".\n"
            + "                  If 'name' addresses a nested element (for instance \n"
            + "                  \"rowFilter\" -> \"ColValRowFilterUpperBound\"), the entire\n"
            + "                  path must be given, separated by \"/\".\n"
            + "                  If the node is part of a meta node, provide also the node\n"
            + "                  ids of the parent node(s), e.g. 90/56.\n"
            + "\n"
            + "Some KNIME settings can also be adjusted by Java properties;\n"
            + "they need to be provided as last option in the command line:\n"
            + " -vmargs -Dorg.knime.core.maxThreads=n => sets the maximum\n"
            + "                  number of threads used by KNIME\n");
    }

    /**
     * Main method.
     *
     * @param args a workflow directory or a zip input and output file
     * @throws IOException Delegated from WFM
     * @throws WorkflowException Delegated from WFM
     * @throws WorkflowInExecutionException Delegated from WFM
     * @throws CanceledExecutionException Delegated from WFM
     * @throws InvalidSettingsException Delegated from WFM
     */
    public static void main(final String[] args) throws IOException,
            InvalidSettingsException, CanceledExecutionException,
            WorkflowInExecutionException, WorkflowException {
        int returnVal = mainRun(args);
        System.exit(returnVal);
    }

    /** Called from {@link #main(String[])} method. It parses the command line
     * and starts up KNIME. It returns 0 if the execution was run (even with
     * errors) and 1 if the command line could not be parsed (e.g. usage was
     * printed).
     *
     * @param args Command line arguments
     * @return 0 if WorkflowManager (WFM) was executed, 1 otherwise.
     * @throws IOException Delegated from WFM
     * @throws InvalidSettingsException Delegated from WFM
     * @throws CanceledExecutionException Delegated from WFM
     * @throws WorkflowInExecutionException Delegated from WFM
     * @throws WorkflowException Delegated from WFM
     */
    public static int mainRun(final String[] args) throws IOException,
        InvalidSettingsException, CanceledExecutionException,
        WorkflowInExecutionException, WorkflowException {
        long t = System.currentTimeMillis();
        if (args.length < 1) {
            usage();
            return 1;
        }

        File input = null, output = null;
        boolean noSave = false;
        boolean reset = false;
        boolean isPromptForPassword = false;
<<<<<<< HEAD
        String masterKey = null;        
=======
        String masterKey = null;
>>>>>>> e116f9a6
        List<Option> options = new ArrayList<Option>();

        for (String s : args) {
            String[] parts = s.split("=", 2);
            if ("-nosave".equals(parts[0])) {
                noSave = true;
            } else if ("-reset".equals(parts[0])) {
                reset = true;
            } else if ("-masterkey".equals(parts[0])) {
                if (parts.length > 1) {
                    if (parts[1].length() == 0) {
                        System.err.println("Master key must not be empty.");
                        return 1;
                    }
                    masterKey = parts[1];
                } else {
                    isPromptForPassword = true;
                }
            } else if ("-workflowFile".equals(parts[0])) {
                if (parts.length != 2) {
                    System.err.println(
                            "Couldn't parse -workflowFile argument: " + s);
                    return 1;
                }
                input = new File(parts[1]);
                if (!input.isFile()) {
                    System.err.println("Workflow file '" + parts[1]
                            + "' is not a file.");
                    return 1;
                }
            } else if ("-workflowDir".equals(parts[0])) {
                if (parts.length != 2) {
                    System.err.println(
                            "Couldn't parse -workflowDir argument: " + s);
                    return 1;
                }
                input = new File(parts[1]);
                if (!input.isDirectory()) {
                    System.err.println("Workflow directory '" + parts[1]
                            + "' is not a directory.");
                    return 1;
                }
            } else if ("-destFile".equals(parts[0])) {
                if (parts.length != 2) {
                    System.err.println(
                            "Couldn't parse -destFile argument: " + s);
                    return 1;
                }
                output = new File(parts[1]);
            } else if ("-option".equals(parts[0])) {
                if (parts.length != 2) {
                    System.err.println(
                            "Couldn't parse -option argument: " + s);
                    return 1;
                }
                String[] parts2;
                try {
                    parts2 = splitOption(parts[1]);
                } catch (IndexOutOfBoundsException ex) {
                    System.err.println(
                            "Couldn't parse -option argument: " + s);
                    return 1;
                }
                String[] nodeIDPath = parts2[0].split("/");
                int[] nodeIDs = new int[nodeIDPath.length];
                for (int i = 0; i < nodeIDs.length; i++) {
                    nodeIDs[i] = Integer.parseInt(nodeIDPath[i]);
                }
                String optionName = parts2[1];
                String value = parts2[2];
                String type = parts2[3];

                options.add(new Option(nodeIDs, optionName, value, type));
            } else {
                System.err.println("Unknown option '" + parts[0] + "'");
                usage();
                return 1;
            }
        }
        setupEncryptionKey(isPromptForPassword, masterKey);

        final File workflowDir;
        if (input == null) {
            System.err.println("No input file or directory given.");
            return 1;
        } else if (input.isFile()) {
            File dir = FileUtil.createTempDir("BatchExecutor");
            FileUtil.unzip(input, dir);
            workflowDir = dir;
        } else {
            workflowDir = input;
        }

<<<<<<< HEAD
        final WorkflowManager wfm = new WorkflowManager();
        File workflowFile =
                new File(workflowDir, WorkflowManager.WORKFLOW_FILE);
        if (!workflowFile.exists()) {
            workflowFile =
                    new File(workflowDir.listFiles()[0],
                            WorkflowManager.WORKFLOW_FILE);
        }

        wfm.load(workflowFile, new DefaultNodeProgressMonitor());
=======
        WorkflowLoadResult loadResult = WorkflowManager.load(
                workflowDir, new ExecutionMonitor());
        WorkflowManager wfm = loadResult.getWorkflowManager();

>>>>>>> e116f9a6
        if (reset) {
            wfm.resetAndConfigureAll();
        }

        setNodeOptions(options, wfm);

        System.out.println(wfm.printNodeSummary(wfm.getID(), 0));
        boolean successful = wfm.executeAllAndWaitUntilDone();
        if (!noSave) {
            wfm.save(workflowDir, new ExecutionMonitor(), true);

            if (output != null) {
                FileUtil.zipDir(output, workflowDir, 9);
            }
        }
        // Get elapsed time in milliseconds
        long elapsedTimeMillis = System.currentTimeMillis() - t;
        String niceTime = StringFormat.formatElapsedTime(elapsedTimeMillis);
        String timeString = ("Finished in " + niceTime
                + " (" + elapsedTimeMillis + "ms)");
        System.out.println(timeString);
        return successful ? 0 : 1;
    }

    private static void setNodeOptions(final List<Option> options,
            final WorkflowManager wfm) throws InvalidSettingsException {
        for (Option o : options) {
            int[] idPath = o.m_nodeIDs;
            NodeContainer cont = wfm.getNodeContainerById(idPath[0]);
            for (int i = 1; i < idPath.length; i++) {
                cont = cont.getEmbeddedWorkflowManager().
                    getNodeContainerById(idPath[i]);
            }
            if (cont == null) {
                LOGGER.warn("No node with id "
                        + Arrays.toString(idPath) + " found.");
            } else {
                NodeSettings settings = new NodeSettings("something");
                cont.saveSettings(settings);
                NodeSettings model = settings.getNodeSettings(Node.CFG_MODEL);
                String[] splitName = o.m_name.split("/");
                String name = splitName[splitName.length - 1];
                String[] pathElements = new String[splitName.length - 1];
                System.arraycopy(splitName, 0,
                        pathElements, 0, pathElements.length);
                for (String s : pathElements) {
                    model = model.getNodeSettings(s);
                }

                if ("int".equals(o.m_type)) {
                    model.addInt(name, Integer.parseInt(o.m_value));
                } else if ("short".equals(o.m_type)) {
                    model.addShort(name, Short.parseShort(o.m_value));
                } else if ("byte".equals(o.m_type)) {
                    model.addByte(name, Byte.parseByte(o.m_value));
                } else if ("boolean".equals(o.m_type)) {
                    model.addBoolean(name, Boolean.parseBoolean(o.m_value));
                } else if ("char".equals(o.m_type)) {
                    model.addChar(name, o.m_value.charAt(0));
                } else if ("float".equals(o.m_type)
                        || ("double".equals(o.m_type))) {
                    model.addDouble(name, Double.parseDouble(o.m_value));
                } else if ("String".equals(o.m_type)) {
                    model.addString(name, o.m_value);
                } else if ("StringCell".equals(o.m_type)) {
                    model.addDataCell(name, new StringCell(o.m_value));
                } else if ("DoubleCell".equals(o.m_type)) {
                    double d = Double.parseDouble(o.m_value);
                    model.addDataCell(name, new DoubleCell(d));
                } else if ("IntCell".equals(o.m_type)) {
                    int i = Integer.parseInt(o.m_value);
                    model.addDataCell(name, new IntCell(i));
                } else {
                    throw new IllegalArgumentException("Unknown option type '"
                            + o.m_type + "'");
                }
                cont.loadSettings(settings);
            }
        }
    }

<<<<<<< HEAD
        wfm.executeAll(true);
        if (!noSave) {
            wfm.save(workflowFile, new DefaultNodeProgressMonitor());

            if (output != null) {
                FileUtil.zipDir(output, workflowDir, 9);
            }
        }
        System.out.println(
                "Finished in " + (System.currentTimeMillis() - t) + "ms");
        return 0;
=======

    private static void setupEncryptionKey(final boolean isPromptForPassword,
            String masterKey) {
        if (isPromptForPassword) {
            Console cons;
            if ((cons = System.console()) == null) {
                System.err.println("No console for password prompt available");
            } else {
                char[] first, second;
                boolean areEqual;
                do {
                    first = cons.readPassword("%s", "Password:");
                    second = cons.readPassword("%s", "Reenter Password:");
                    areEqual = Arrays.equals(first, second);
                    if (!areEqual) {
                        System.out.println("Passwords don't match");
                    }
                } while (!areEqual);
                masterKey = new String(first);
            }
        }
        if (masterKey != null) {
            final String encryptionKey = masterKey;
            KnimeEncryption.setEncryptionKeySupplier(new EncryptionKeySupplier() {
                /** {@inheritDoc} */
                public String getEncryptionKey() {
                    return encryptionKey;
                }
            });
        }
    }

    private static String[] splitOption(String option) {
        String[] res = new String[4];
        int index = option.indexOf(',');
        res[0] = option.substring(0, index);
        option = option.substring(index + 1);

        index = option.indexOf(',');
        res[1] = option.substring(0, index);
        option = option.substring(index + 1);

        index = option.lastIndexOf(',');
        res[2] = option.substring(0, index);
        res[3] = option.substring(index + 1);

        return res;
>>>>>>> e116f9a6
    }
    
    
    private static void setupEncryptionKey(final boolean isPromptForPassword,
            String masterKey) {
        if (isPromptForPassword) {
            BufferedReader in = new BufferedReader(
                    new InputStreamReader(System.in));
            System.out.println("Password (warning: shown in cleartext!): ");
            try {
                masterKey = in.readLine();
            } catch (IOException ex) {
                ex.printStackTrace();
            }
        }
        if (masterKey != null) {
            final String encryptionKey = masterKey;
            KnimeEncryption.setEncryptionKeySupplier(
                new EncryptionKeySupplier() {
                    /** {@inheritDoc} */
                    public String getEncryptionKey() {
                        return encryptionKey;
                    }
                });
        }
    }

    
    private static String[] splitOption(String option) {
        String[] res = new String[4];
        int index = option.indexOf(',');
        res[0] = option.substring(0, index);
        option = option.substring(index + 1);

        index = option.indexOf(',');
        res[1] = option.substring(0, index);
        option = option.substring(index + 1);

        index = option.lastIndexOf(',');
        res[2] = option.substring(0, index);
        res[3] = option.substring(index + 1);

        return res;
    }
}<|MERGE_RESOLUTION|>--- conflicted
+++ resolved
@@ -3,7 +3,7 @@
  * This source code, its documentation and all appendant files
  * are protected by copyright law. All rights reserved.
  *
- * Copyright, 2003 - 2007
+ * Copyright, 2003 - 2008
  * University of Konstanz, Germany
  * Chair for Bioinformatics and Information Mining (Prof. M. Berthold)
  * and KNIME GmbH, Konstanz, Germany
@@ -21,14 +21,9 @@
  */
 package org.knime.core.node.workflow;
 
-<<<<<<< HEAD
-import java.io.BufferedReader;
-=======
 import java.io.Console;
->>>>>>> e116f9a6
 import java.io.File;
 import java.io.IOException;
-import java.io.InputStreamReader;
 import java.util.ArrayList;
 import java.util.Arrays;
 import java.util.List;
@@ -37,16 +32,13 @@
 import org.knime.core.data.def.IntCell;
 import org.knime.core.data.def.StringCell;
 import org.knime.core.node.CanceledExecutionException;
-import org.knime.core.node.DefaultNodeProgressMonitor;
+import org.knime.core.node.ExecutionMonitor;
 import org.knime.core.node.InvalidSettingsException;
 import org.knime.core.node.Node;
 import org.knime.core.node.NodeLogger;
 import org.knime.core.node.NodeSettings;
-<<<<<<< HEAD
-=======
 import org.knime.core.node.util.StringFormat;
 import org.knime.core.node.workflow.WorkflowPersistor.WorkflowLoadResult;
->>>>>>> e116f9a6
 import org.knime.core.util.EncryptionKeySupplier;
 import org.knime.core.util.FileUtil;
 import org.knime.core.util.KnimeEncryption;
@@ -161,11 +153,7 @@
         boolean noSave = false;
         boolean reset = false;
         boolean isPromptForPassword = false;
-<<<<<<< HEAD
-        String masterKey = null;        
-=======
         String masterKey = null;
->>>>>>> e116f9a6
         List<Option> options = new ArrayList<Option>();
 
         for (String s : args) {
@@ -259,25 +247,12 @@
             workflowDir = input;
         }
 
-<<<<<<< HEAD
-        final WorkflowManager wfm = new WorkflowManager();
-        File workflowFile =
-                new File(workflowDir, WorkflowManager.WORKFLOW_FILE);
-        if (!workflowFile.exists()) {
-            workflowFile =
-                    new File(workflowDir.listFiles()[0],
-                            WorkflowManager.WORKFLOW_FILE);
-        }
-
-        wfm.load(workflowFile, new DefaultNodeProgressMonitor());
-=======
         WorkflowLoadResult loadResult = WorkflowManager.load(
                 workflowDir, new ExecutionMonitor());
         WorkflowManager wfm = loadResult.getWorkflowManager();
 
->>>>>>> e116f9a6
         if (reset) {
-            wfm.resetAndConfigureAll();
+            wfm.resetAll();
         }
 
         setNodeOptions(options, wfm);
@@ -304,16 +279,24 @@
             final WorkflowManager wfm) throws InvalidSettingsException {
         for (Option o : options) {
             int[] idPath = o.m_nodeIDs;
-            NodeContainer cont = wfm.getNodeContainerById(idPath[0]);
+            NodeID subID = new NodeID(wfm.getID(), idPath[0]);
+            NodeContainer cont = wfm.getNodeContainer(subID);
             for (int i = 1; i < idPath.length; i++) {
-                cont = cont.getEmbeddedWorkflowManager().
-                    getNodeContainerById(idPath[i]);
+                if (cont instanceof WorkflowManager) {
+                    WorkflowManager subWM = (WorkflowManager)cont;
+                    subID = new NodeID(subID, idPath[i]);
+                    cont = subWM.getNodeContainer(subID);
+                } else {
+                    cont = null;
+                }
             }
             if (cont == null) {
                 LOGGER.warn("No node with id "
                         + Arrays.toString(idPath) + " found.");
             } else {
+                WorkflowManager parent = cont.getParent();
                 NodeSettings settings = new NodeSettings("something");
+                parent.saveNodeSettings(cont.getID(), settings);
                 cont.saveSettings(settings);
                 NodeSettings model = settings.getNodeSettings(Node.CFG_MODEL);
                 String[] splitName = o.m_name.split("/");
@@ -352,24 +335,11 @@
                     throw new IllegalArgumentException("Unknown option type '"
                             + o.m_type + "'");
                 }
-                cont.loadSettings(settings);
-            }
-        }
-    }
-
-<<<<<<< HEAD
-        wfm.executeAll(true);
-        if (!noSave) {
-            wfm.save(workflowFile, new DefaultNodeProgressMonitor());
-
-            if (output != null) {
-                FileUtil.zipDir(output, workflowDir, 9);
-            }
-        }
-        System.out.println(
-                "Finished in " + (System.currentTimeMillis() - t) + "ms");
-        return 0;
-=======
+                parent.loadNodeSettings(cont.getID(), settings);
+            }
+        }
+    }
+
 
     private static void setupEncryptionKey(final boolean isPromptForPassword,
             String masterKey) {
@@ -417,49 +387,5 @@
         res[3] = option.substring(index + 1);
 
         return res;
->>>>>>> e116f9a6
-    }
-    
-    
-    private static void setupEncryptionKey(final boolean isPromptForPassword,
-            String masterKey) {
-        if (isPromptForPassword) {
-            BufferedReader in = new BufferedReader(
-                    new InputStreamReader(System.in));
-            System.out.println("Password (warning: shown in cleartext!): ");
-            try {
-                masterKey = in.readLine();
-            } catch (IOException ex) {
-                ex.printStackTrace();
-            }
-        }
-        if (masterKey != null) {
-            final String encryptionKey = masterKey;
-            KnimeEncryption.setEncryptionKeySupplier(
-                new EncryptionKeySupplier() {
-                    /** {@inheritDoc} */
-                    public String getEncryptionKey() {
-                        return encryptionKey;
-                    }
-                });
-        }
-    }
-
-    
-    private static String[] splitOption(String option) {
-        String[] res = new String[4];
-        int index = option.indexOf(',');
-        res[0] = option.substring(0, index);
-        option = option.substring(index + 1);
-
-        index = option.indexOf(',');
-        res[1] = option.substring(0, index);
-        option = option.substring(index + 1);
-
-        index = option.lastIndexOf(',');
-        res[2] = option.substring(0, index);
-        res[3] = option.substring(index + 1);
-
-        return res;
     }
 }