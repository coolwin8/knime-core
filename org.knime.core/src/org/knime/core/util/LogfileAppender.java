--- conflicted
+++ resolved
@@ -3,7 +3,7 @@
  * This source code, its documentation and all appendant files
  * are protected by copyright law. All rights reserved.
  *
- * Copyright, 2003 - 2007
+ * Copyright, 2003 - 2008
  * University of Konstanz, Germany
  * Chair for Bioinformatics and Information Mining (Prof. M. Berthold)
  * and KNIME GmbH, Konstanz, Germany
@@ -35,17 +35,10 @@
 
 /**
  * This is a special appender for KNIME that writes into the
-<<<<<<< HEAD
- * <code>knime.log</code> in the users <code>.knime</code> directory. If the
- * log file gets bigger the {@link #getMaxLogSize()} the file is gzipped and
- * renamed and a new empty file is created.
- * 
-=======
  * <code>knime.log</code> file, which is typically located in the current
  * workspace. If the log file gets bigger than a certain size the
  * file is gzipped and renamed and a new empty file is created.
  *
->>>>>>> e116f9a6
  * @author Thorsten Meinl, University of Konstanz
  */
 public class LogfileAppender extends FileAppender {
